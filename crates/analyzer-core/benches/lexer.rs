extern crate analyzer_core;

use analyzer_core::{lsp_position_struct::LspPos, *};
use base_abstractions::*;
use lexer::*;

use criterion::{black_box, Criterion};
use logos::Span;

fn baseline(input: String) -> Vec<char> { input.chars().into_iter().collect() }

fn basic(input: String) -> Vec<(Token, Span)> {
<<<<<<< HEAD
	let db = Database::default();
	let buf = Buffer::new(&db, input.clone(), LspPos::parse_file(&input));
=======
	let db = Database::new(|base, _| Ok(base.into()));
	let buf = Buffer::new(&db, input);
>>>>>>> 17c2c6d4
	let file_id = FileId::new(&db, "foo".to_string());
	let lexed = lex(&db, file_id, buf);
	lexed.lexemes(&db).clone()
}

pub fn criterion_benchmark(c: &mut Criterion) {
	let input = r##"
	// Include P4 core library
	# include <core.p4>

	// Include very simple switch architecture declarations
	# include "very_simple_switch_model.p4"
	# foo something

	// This program processes packets comprising an Ethernet and an IPv4
	// header, and it forwards packets using the destination IP address

	typedef bit<48>  EthernetAddress;
	typedef bit<32>  IPv4Address;

	// Standard Ethernet header
	header Ethernet_h {
		EthernetAddress dstAddr;
		EthernetAddress srcAddr;
		bit<16>         etherType;
	}

	// IPv4 header (without options)
	header IPv4_h {
		bit<4>       version;
		bit<4>       ihl;
		bit<8>       diffserv;
		bit<16>      totalLen;
		bit<16>      identification;
		bit<3>       flags;
		bit<13>      fragOffset;
		bit<8>       ttl;
		bit<8>       protocol;
		bit<16>      hdrChecksum;
		IPv4Address  srcAddr;
		IPv4Address  dstAddr;
	}

	// Structure of parsed headers
	struct Parsed_packet {
		Ethernet_h ethernet;
		IPv4_h     ip;
	}

	// Parser section

	// User-defined errors that may be signaled during parsing
	error {
		IPv4OptionsNotSupported,
		IPv4IncorrectVersion,
		IPv4ChecksumError
	}

	parser TopParser(packet_in b, out Parsed_packet p) {
		Checksum16() ck;  // instantiate checksum unit

		state start {
			b.extract(p.ethernet);
			transition select(p.ethernet.etherType) {
				0x0800: parse_ipv4;
				// no default rule: all other packets rejected
			}
		}

		state parse_ipv4 {
			b.extract(p.ip);
			verify(p.ip.version == 4w4, error.IPv4IncorrectVersion);
			verify(p.ip.ihl == 4w5, error.IPv4OptionsNotSupported);
			ck.clear();
			ck.update(p.ip);
			// Verify that packet checksum is zero
			verify(ck.get() == 16w0, error.IPv4ChecksumError);
			transition accept;
		}
	}

	// Match-action pipeline section

	control TopPipe(inout Parsed_packet headers,
					in error parseError, // parser error
					in InControl inCtrl, // input port
					out OutControl outCtrl) {
		IPv4Address nextHop;  // local variable

		/**
		* Indicates that a packet is dropped by setting the
		* output port to the DROP_PORT
		*/
		action Drop_action() {
			outCtrl.outputPort = DROP_PORT;
		}

		/**
		* Set the next hop and the output port.
		* Decrements ipv4 ttl field.
		* @param ivp4_dest ipv4 address of next hop
		* @param port output port
		*/
		action Set_nhop(IPv4Address ipv4_dest, PortId port) {
			nextHop = ipv4_dest;
			headers.ip.ttl = headers.ip.ttl - 1;
			outCtrl.outputPort = port;
		}

		/**
		* Computes address of next IPv4 hop and output port
		* based on the IPv4 destination of the current packet.
		* Decrements packet IPv4 TTL.
		* @param nextHop IPv4 address of next hop
		*/
		table ipv4_match {
			key = { headers.ip.dstAddr: lpm; }  // longest-prefix match
			actions = {
				Drop_action;
				Set_nhop;
			}
			size = 1024;
			default_action = Drop_action;
		}

		/**
		* Send the packet to the CPU port
		*/
		action Send_to_cpu() {
			outCtrl.outputPort = CPU_OUT_PORT;
		}

		/**
		* Check packet TTL and send to CPU if expired.
		*/
		table check_ttl {
			key = { headers.ip.ttl: exact; }
			actions = { Send_to_cpu; NoAction; }
			const default_action = NoAction; // defined in core.p4
		}

		/**
		* Set the destination MAC address of the packet
		* @param dmac destination MAC address.
		*/
		action Set_dmac(EthernetAddress dmac) {
			headers.ethernet.dstAddr = dmac;
		}

		/**
		* Set the destination Ethernet address of the packet
		* based on the next hop IP address.
		* @param nextHop IPv4 address of next hop.
		*/
		table dmac {
			key = { nextHop: exact; }
			actions = {
				Drop_action;
				Set_dmac;
			}
			size = 1024;
			default_action = Drop_action;
		}

		/**
		* Set the source MAC address.
		* @param smac: source MAC address to use
		*/
		action Set_smac(EthernetAddress smac) {
			headers.ethernet.srcAddr = smac;
		}

		/**
		* Set the source mac address based on the output port.
		*/
		table smac {
			key = { outCtrl.outputPort: exact; }
			actions = {
					Drop_action;
					Set_smac;
			}
			size = 16;
			default_action = Drop_action;
		}

		apply {
			if (parseError != error.NoError) {
				Drop_action();  // invoke drop directly
				return;
			}

			ipv4_match.apply(); // Match result will go into nextHop
			if (outCtrl.outputPort == DROP_PORT) return;

			check_ttl.apply();
			if (outCtrl.outputPort == CPU_OUT_PORT) return;

			dmac.apply();
			if (outCtrl.outputPort == DROP_PORT) return;

			smac.apply();
		}
	}

	// deparser section
	control TopDeparser(inout Parsed_packet p, packet_out b) {
		Checksum16() ck;
		apply {
			b.emit(p.ethernet);
			if (p.ip.isValid()) {
				ck.clear();              // prepare checksum unit
				p.ip.hdrChecksum = 16w0; // clear checksum
				ck.update(p.ip);         // compute new checksum.
				p.ip.hdrChecksum = ck.get();
			}
			b.emit(p.ip);
		}
	}

	// Instantiate the top-level VSS package
	VSS(TopParser(),
		TopPipe(),
		TopDeparser()) main;
	"##
	.to_string();
	let input = input.repeat(1000);

	let mut group = c.benchmark_group("lex 200k lines of P4");

	group.bench_function("baseline", |b| b.iter(|| baseline(black_box(input.clone()))));
	group.bench_function("basic lexing", |b| b.iter(|| basic(black_box(input.clone()))));

	group.finish()
}<|MERGE_RESOLUTION|>--- conflicted
+++ resolved
@@ -10,13 +10,8 @@
 fn baseline(input: String) -> Vec<char> { input.chars().into_iter().collect() }
 
 fn basic(input: String) -> Vec<(Token, Span)> {
-<<<<<<< HEAD
-	let db = Database::default();
+	let db = Database::new(|base, _| Ok(base.into()));
 	let buf = Buffer::new(&db, input.clone(), LspPos::parse_file(&input));
-=======
-	let db = Database::new(|base, _| Ok(base.into()));
-	let buf = Buffer::new(&db, input);
->>>>>>> 17c2c6d4
 	let file_id = FileId::new(&db, "foo".to_string());
 	let lexed = lex(&db, file_id, buf);
 	lexed.lexemes(&db).clone()
